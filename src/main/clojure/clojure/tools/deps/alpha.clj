;   Copyright (c) Rich Hickey. All rights reserved.
;   The use and distribution terms for this software are covered by the
;   Eclipse Public License 1.0 (http://opensource.org/licenses/eclipse-1.0.php)
;   which can be found in the file epl-v10.html at the root of this distribution.
;   By using this software in any fashion, you are agreeing to be bound by
;   the terms of this license.
;   You must not remove this notice, or any other, from this software.

(ns clojure.tools.deps.alpha
  (:require
    [clojure.java.io :as jio]
    [clojure.pprint :refer [pprint]]
    [clojure.set :as set]
    [clojure.string :as str]
    [clojure.tools.deps.alpha.util.concurrent :as concurrent]
    [clojure.tools.deps.alpha.util.dir :as dir]
<<<<<<< HEAD
    [clojure.tools.deps.alpha.util.io :as io]
    [clojure.tools.deps.alpha.util.session :as session]
=======
>>>>>>> e2a16ae8
    [clojure.tools.deps.alpha.extensions :as ext]
    [clojure.walk :as walk])
  (:import
    [clojure.lang EdnReader$ReaderException]
    [clojure.lang PersistentQueue]
    [java.io File InputStreamReader BufferedReader]))

;(set! *warn-on-reflection* true)

;;;; deps.edn reading

(defn- io-err
  ^Throwable [fmt ^File f]
  (let [path (.getAbsolutePath f)]
    (ex-info (format fmt path) {:path path})))

(defn- slurp-edn-map
  "Read the file specified by the path-segments, slurp it, and read it as edn."
  [^File f]
  (let [val (try (io/slurp-edn f)
                 (catch EdnReader$ReaderException e (throw (io-err (str (.getMessage e) " (%s)") f)))
                 (catch RuntimeException t
                   (if (str/starts-with? (.getMessage t) "EOF while reading")
                     (throw (io-err "Error reading edn, delimiter unmatched (%s)" f))
                     (throw (io-err (str "Error reading edn. " (.getMessage t) " (%s)") f)))))]
    (if (map? val)
      val
      (throw (io-err "Expected edn map in: %s" f)))))

;; all this canonicalization is deprecated and will eventually be removed

(defn- canonicalize-sym
  ([s]
   (canonicalize-sym s nil))
  ([s file-name]
   (if (simple-symbol? s)
     (let [cs (as-> (name s) n (symbol n n))]
       (io/printerrln "DEPRECATED: Libs must be qualified, change" s "=>" cs
         (if file-name (str "(" file-name ")") ""))
       cs)
     s)))

(defn- canonicalize-exclusions
  [{:keys [exclusions] :as coord} file-name]
  (if (seq (filter simple-symbol? exclusions))
    (assoc coord :exclusions (mapv #(canonicalize-sym % file-name) exclusions))
    coord))

(defn- canonicalize-dep-map
  [deps-map file-name]
  (when deps-map
    (reduce-kv (fn [acc lib coord]
                 (let [new-lib (if (simple-symbol? lib) (canonicalize-sym lib file-name) lib)
                       new-coord (canonicalize-exclusions coord file-name)]
                   (assoc acc new-lib new-coord)))
      {} deps-map)))

(defn- canonicalize-all-syms
  ([deps-edn]
   (canonicalize-all-syms deps-edn nil))
  ([deps-edn file-name]
   (walk/postwalk
     (fn [x]
       (if (map? x)
         (reduce (fn [xr k]
                   (if-let [xm (get xr k)]
                     (assoc xr k (canonicalize-dep-map xm file-name))
                     xr))
           x #{:deps :default-deps :override-deps :extra-deps :classpath-overrides})
         x))
     deps-edn)))

(defn slurp-deps
  "Read a single deps.edn file from disk and canonicalize symbols,
  return a deps map."
  [^File dep-file]
  (-> dep-file slurp-edn-map (canonicalize-all-syms (.getPath dep-file))))

(defn root-deps
  "Read the root deps.edn resource from the classpath at the path
  clojure/tools/deps/deps.edn"
  []
  (let [url (jio/resource "clojure/tools/deps/deps.edn")]
    (io/read-edn (BufferedReader. (InputStreamReader. (.openStream url))))))

(defn user-deps-path
  "Use the same logic as clj to calculate the location of the user deps.edn.
  Note that it's possible no file may exist at this location."
  []
  (let [config-env (System/getenv "CLJ_CONFIG")
        xdg-env (System/getenv "XDG_CONFIG_HOME")
        home (System/getProperty "user.home")
        config-dir (cond config-env config-env
                         xdg-env (str xdg-env File/separator "clojure")
                         :else (str home File/separator ".clojure"))]
    (str config-dir File/separator "deps.edn")))

(defn find-edn-maps
  "Finds and returns standard deps edn maps in a map with keys
    :root-edn, :user-edn, :project-edn
  If no project-edn is supplied, use the deps.edn in current directory"
  ([]
   (find-edn-maps nil))
  ([project-edn-file]
   (let [user-loc (jio/file (user-deps-path))
         project-loc (jio/file (if project-edn-file project-edn-file (str dir/*the-dir* File/separator "deps.edn")))]
     (cond-> {:root-edn (root-deps)}
       (.exists user-loc) (assoc :user-edn (slurp-deps user-loc))
       (.exists project-loc) (assoc :project-edn (slurp-deps project-loc))))))

(defn- merge-or-replace
  "If maps, merge, otherwise replace"
  [& vals]
  (when (some identity vals)
    (reduce (fn [ret val]
              (if (and (map? ret) (map? val))
                (merge ret val)
                (or val ret)))
      nil vals)))

(defn merge-edns
  "Merge multiple deps edn maps from left to right into a single deps edn map."
  [deps-edn-maps]
  (apply merge-with merge-or-replace (remove nil? deps-edn-maps)))

;;;; Aliases

(def ^:private merge-alias-rules
  {:deps merge
   :extra-deps merge
   :override-deps merge
   :default-deps merge
   :classpath-overrides merge
   :paths (comp vec distinct concat)
   :extra-paths (comp vec distinct concat)
   :jvm-opts (comp vec concat)
   :main-opts (comp last #(remove nil? %) vector)})

(defn- choose-rule [alias-key val]
  (or (merge-alias-rules alias-key)
    (if (map? val)
      merge
      (fn [v1 v2] v2))))

(defn- merge-alias-maps
  "Like merge-with, but using custom per-alias-key merge function"
  [& ms]
  (reduce
    #(reduce
       (fn [m [k v]] (update m k (choose-rule k v) v))
       %1 %2)
    {} ms))

(defn combine-aliases
  "Find, read, and combine alias maps identified by alias keywords from
  a deps configuration into a single args map."
  [deps alias-kws]
  (->> alias-kws
    (map #(get-in deps [:aliases %]))
    (apply merge-alias-maps)))

(defn lib-location
  "Find the file path location of where a lib/coord would be located if procured
  without actually doing the procuring!"
  [lib coord deps-config]
  (ext/lib-location lib coord deps-config))

;;;; expand-deps

;; exclusions tree

(defn- excluded?
  [exclusions path lib]
  (let [lib-name (first (str/split (name lib) #"\$"))
        base-lib (symbol (namespace lib) lib-name)]
    (loop [search path]
      (when (seq search)
        (if (get-in exclusions [search base-lib])
          true
          (recur (pop search)))))))

(defn- update-excl
  "Update exclusions and cut based on whether this is a new lib/version,
  a new instance of an existing lib/version, or not including."
  [lib use-coord coord-id use-path include reason exclusions cut]
  (let [coord-excl (when-let [e (:exclusions use-coord)] (set e))]
    (cond
      ;; if adding new lib/version, include all non-excluded children
      include
      (if (nil? coord-excl)
        {:exclusions' exclusions, :cut' cut, :child-pred (constantly true)}
        {:exclusions' (assoc exclusions use-path coord-excl)
         :cut' (assoc cut [lib coord-id] coord-excl)
         :child-pred (fn [lib] (not (contains? coord-excl lib)))})

      ;; if seeing same lib/ver again, narrow exclusions to intersection of prior and new.
      ;; only include new unexcluded children (old excl set minus new excl set)
      ;; as others were already enqueued when first added
      (= reason :same-version)
      (let [exclusions' (if (seq coord-excl) (assoc exclusions use-path coord-excl) exclusions)
            cut-coord (get cut [lib coord-id]) ;; previously cut from this lib, so were not enqueued
            new-cut (set/intersection coord-excl cut-coord)
            enq-only (set/difference cut-coord new-cut)]
        {:exclusions' exclusions'
         :cut' (assoc cut [lib coord-id] new-cut)
         :child-pred (set enq-only)})

      :else ;; otherwise, no change
      {:exclusions' exclusions, :cut' cut})))

;; version map

;; {lib {:versions {coord-id coord}     ;; all version coords
;;       :paths    {coord-id #{paths}}  ;; paths to coord-ids
;;       :select   coord-id             ;; current selection
;;       :top      true}                ;; if selection is top dep

(defn- add-version
  "Add a new version of a lib to the version map"
  [vmap lib coord path coord-id]
  (-> (or vmap {})
    (assoc-in [lib :versions coord-id] coord)
    (update-in [lib :paths]
      (fn [coord-paths]
        (merge-with into {coord-id #{path}} coord-paths)))))

(defn- select-version
  "Mark a particular coord as selected in version map"
  [vmap lib coord-id top?]
  (update-in vmap [lib] merge (cond-> {:select coord-id}
                                top? (assoc :top true))))

(defn- selected-version
  "Get currently selected version of lib"
  [vmap lib]
  (get-in vmap [lib :select]))

(defn- selected-coord
  "Get currently selected coord of lib"
  [vmap lib]
  (get-in vmap [lib :versions (selected-version vmap lib)]))

(defn- parent-missing?
  "Is parent path now missing from the selected lib/versions?
  This can happen if a newer version is found, orphaning enqueued children."
  [vmap path]
  (when (seq path)
    (let [parent-lib (last path)
          parent-path (vec (butlast path))
          {:keys [paths select]} (get vmap parent-lib)]
      (not (contains? (get paths select) parent-path)))))

(defn- dominates?
  "Is new-coord newer than old-coord?"
  [lib new-coord old-coord config]
  (pos? (ext/compare-versions lib new-coord old-coord config)))

(defn- include-coord?
  "This is the key decision-making function when considering a lib/coord node in
  the traversal graph. It returns :include (whether to include this lib/coord), a
  :reason why it was included or not, and an updated :vmap (may have new version added
  and/or new selected version for a lib)"
  [vmap lib coord coord-id path exclusions config]
  (cond
    ;; lib is a top dep and this is it => select
    (empty? path)
    {:include true, :reason :new-top-dep,
     :vmap (-> vmap
             (add-version lib coord path coord-id)
             (select-version lib coord-id true))}

    ;; lib is excluded in this path => omit
    (excluded? exclusions path lib)
    {:include false, :reason :excluded, :vmap vmap}

    ;; lib is a top dep and this isn't it => omit
    (get-in vmap [lib :top])
    {:include false, :reason :use-top, :vmap vmap}

    ;; lib's parent path is not included => omit
    (parent-missing? vmap path)
    {:include false, :reason :parent-omitted, :vmap vmap}

    ;; new lib => select
    (not (contains? vmap lib))
    {:include true, :reason :new-dep,
     :vmap (-> vmap
             (add-version lib coord path coord-id)
             (select-version lib coord-id false))}

    ;; existing lib, same version => omit (but update vmap, may need to enqueue newly unexcluded children)
    (= coord-id (selected-version vmap lib))
    {:include false, :reason :same-version, :vmap (add-version vmap lib coord path coord-id)}

    ;; existing lib, newer version => select
    (dominates? lib coord (selected-coord vmap lib) config)
    {:include true, :reason :newer-version,
     :vmap (-> vmap
             (add-version lib coord path coord-id)
             (select-version lib coord-id false))}

    ;; existing lib, older version => omit
    :else
    {:include false, :reason :older-version, :vmap vmap}))

(defn- canonicalize-deps
  [deps config]
  (reduce
    (fn [m [lib coord]] (conj m (ext/canonicalize lib coord config)))
    [] deps))

(defn- trace+
  "Add an entry to the trace if needed"
  [trace? trace parents lib coord use-coord coord-id override-coord include reason]
  (when trace?
    (let [entry (cond-> {:path parents, :lib lib, :coord coord, :use-coord use-coord, :coord-id coord-id
                         :include include, :reason reason}
                  override-coord (assoc :override-coord override-coord))]
      (conj trace entry))))

(defn- next-path
  [pendq q on-error]
  (let [[fchild & rchildren] pendq]
    (if fchild
      {:path fchild, :pendq rchildren, :q' q}
      (let [next-q (peek q)
            q' (pop q)]
        (if (map? next-q)
          (let [{:keys [pend-children ppath child-pred]} next-q
                result @pend-children]
            (when (instance? Throwable result)
              (on-error result))
            (next-path (->> result (filter (fn [[lib _coord]] (child-pred lib))) (map #(conj ppath %))) q' on-error))
          {:path next-q, :q' q'})))))

(defn- expand-deps
  "Dep tree expansion, returns version map"
  [deps default-deps override-deps config executor trace?]
  (letfn [(err-handler [throwable]
            (do
              (concurrent/shutdown-on-error executor)
              (throw ^Throwable throwable)))
          (children-task [lib use-coord use-path child-pred]
            {:pend-children
             (let [{:deps/keys [manifest root]} use-coord]
               (dir/with-dir (if root (jio/file root) dir/*the-dir*)
                 (concurrent/submit-task executor
                   #(try
                      (canonicalize-deps (ext/coord-deps lib use-coord manifest config) config)
                      (catch Throwable t t)))))
             :ppath use-path
             :child-pred child-pred})]
    (loop [pendq nil ;; a resolved child-lookup thunk to look at first
           q (into (PersistentQueue/EMPTY) (map vector deps)) ;; queue of nodes or child-lookups
           version-map nil ;; track all seen versions of libs and which version is selected
           exclusions nil ;; tracks exclusions marked in the tree
           cut nil ;; tracks cuts made of child nodes based on exclusions
           trace []] ;; trace expansion
      (let [{:keys [path pendq q']} (next-path pendq q err-handler)]
        (if path
          (let [[lib coord] (peek path)
                parents (pop path)
                use-path (conj parents lib)
                override-coord (get override-deps lib)
                choose-coord (cond override-coord override-coord
                                   coord coord
                                   :else (get default-deps lib))
                use-coord (merge choose-coord (ext/manifest-type lib choose-coord config))
                coord-id (ext/dep-id lib use-coord config)
                {:keys [include reason vmap]} (include-coord? version-map lib use-coord coord-id parents exclusions config)
                {:keys [exclusions' cut' child-pred]} (update-excl lib use-coord coord-id use-path include reason exclusions cut)
                new-q (if child-pred (conj q' (children-task lib use-coord use-path child-pred)) q')]
            (recur pendq new-q vmap exclusions' cut'
              (trace+ trace? trace parents lib coord use-coord coord-id override-coord include reason)))
          (cond-> version-map trace? (with-meta {:trace {:log trace, :vmap version-map, :exclusions exclusions}})))))))

(defn- lib-paths
  [version-map]
  (reduce
    (fn [ret [lib {:keys [select versions paths]}]]
      (let [coord (get versions select)
            paths (->> (get paths select) (map last) (remove nil?) vec)]
        (assoc ret lib (cond-> coord (seq paths) (assoc :dependents paths)))))
    {} version-map))

(defn- download-libs
  [executor lib-map config]
  (let [lib-futs (reduce-kv
                   (fn [fs lib coord]
                     (let [fut (concurrent/submit-task
                                 executor
                                 #(try
                                    (ext/coord-paths lib coord (:deps/manifest coord) config)
                                    (catch Throwable t t)))]
                       (assoc fs lib fut)))
                   {} lib-map)]
    (reduce-kv (fn [lm lib fut]
                 (let [result @fut]
                   (if (instance? Throwable result)
                     (do
                       (concurrent/shutdown-on-error executor)
                       (throw ^Throwable result))
                     (assoc-in lm [lib :paths] result))))
      lib-map lib-futs)))

(defn resolve-deps
  "Takes a deps configuration map and resolves the transitive dependency graph
  from the initial set of deps. args-map is a map with several keys (all
  optional) that can modify the results of the transitive expansion:

    :extra-deps - a map from lib to coord of deps to add to the main deps
    :override-deps - a map from lib to coord of coord to use instead of those in the graph
    :default-deps - a map from lib to coord of deps to use if no coord specified

  settings is an optional map of settings:
    :trace - boolean. If true, the returned lib map will have metadata with :trace log
    :threads - int. If provided, sets the number of concurrent download threads

  Returns a lib map (map of lib to coordinate chosen)."
  ([deps-map args-map]
    (resolve-deps deps-map args-map nil))
  ([deps-map args-map settings]
   (let [{:keys [extra-deps default-deps override-deps]} args-map
         n (if-let [threads (:threads settings)]
             (Long/parseLong threads)
             concurrent/processors)
         executor (concurrent/new-executor n)
         deps (merge (:deps deps-map) extra-deps)
         version-map (-> deps
                       (canonicalize-deps deps-map)
                       (expand-deps default-deps override-deps deps-map executor (:trace settings)))
         lib-map (lib-paths version-map)
         lib-map' (download-libs executor lib-map deps-map)]
     (with-meta lib-map' (meta version-map)))))

(defn- make-tree
  [lib-map]
  (let [{roots false, nonroots true} (group-by #(-> % val :dependents boolean) lib-map)]
    (loop [q (into (PersistentQueue/EMPTY) roots)
           remaining nonroots
           tree {}]
      (let [[lib coord :as node] (peek q)
            q' (pop q)]
        (if node
          (let [{children true, not-used false} (group-by #(-> % val :dependents set (contains? lib)) remaining)]
            (recur (into q' children) not-used (assoc tree lib (assoc coord :children (map key children)))))
          tree)))))

(defn print-tree
  "Print lib-map tree to the console"
  [lib-map]
  (let [tree (make-tree lib-map)]
    (letfn [(print-node [lib indent]
              (let [{:keys [children] :as coord} (get tree lib)]
                (println (str indent (ext/coord-summary lib coord)))
                (doseq [child-lib children]
                  (print-node child-lib (str indent "  ")))))]
      (doseq [[lib coord] tree :when (-> coord :dependents nil?)]
        (print-node lib "")))))

(defn- make-classpath-roots
  "Takes a lib map, and a set of explicit paths. Extracts the paths for each chosen
  lib coordinate, and assembles a classpath string using the system path separator.
  The classpath-args is a map with keys that can be used to modify the classpath
  building operation:

    :extra-paths - extra classpath paths to add to the classpath
    :classpath-overrides - a map of lib to path, where path is used instead of the coord's paths

  Returns the classpath as a vector of string paths."
  [lib-map paths {:keys [classpath-overrides extra-paths] :as classpath-args}]
  (let [libs (merge-with (fn [coord path] (assoc coord :paths [path])) lib-map classpath-overrides)
        lib-paths (mapcat :paths (vals libs))]
    (remove str/blank? (concat extra-paths paths lib-paths))))

(defn- join-classpath
  "Takes a coll of string classpath roots and creates a platform sensitive classpath"
  [roots]
  (str/join File/pathSeparator roots))

(defn make-classpath
  "Takes a lib map, and a set of explicit paths. Extracts the paths for each chosen
  lib coordinate, and assembles a classpath string using the system path separator.
  The classpath-args is a map with keys that can be used to modify the classpath
  building operation:

    :extra-paths - extra classpath paths to add to the classpath
    :classpath-overrides - a map of lib to path, where path is used instead of the coord's paths

  Returns the classpath as a string."
  [lib-map paths classpath-args]
<<<<<<< HEAD
  (-> (make-classpath-map {:paths paths} lib-map classpath-args) keys join-classpath))

(defn tool
  "Transform project edn for tool by applying tool args (keys = :paths, :deps) and
  returning an updated project edn."
  [project-edn tool-args]
  (merge project-edn tool-args))

(defn calc-basis
  "Calculates and returns the runtime basis from a master deps edn map, modifying
   resolve-deps and make-classpath args as needed.

    master-edn - a master deps edn map
    args - an optional map of arguments to constituent steps, keys:
      :resolve-args - map of args to resolve-deps, with possible keys:
        :extra-deps
        :override-deps
        :default-deps
        :threads - number of threads to use during deps resolution
        :trace - flag to record a trace log
      :classpath-args - map of args to make-classpath-map, with possible keys:
        :extra-paths
        :classpath-overrides

  Returns the runtime basis, which is the initial deps edn map plus these keys:
    :resolve-args - the resolve args passed in, if any
    :classpath-args - the classpath args passed in, if any
    :libs - lib map, per resolve-deps
    :classpath - classpath map per make-classpath-map"
  ([master-edn]
    (calc-basis master-edn nil))
  ([master-edn {:keys [resolve-args classpath-args]}]
   (session/with-session
     (let [libs (resolve-deps master-edn resolve-args)
           cp (make-classpath-map master-edn libs classpath-args)]
       (cond->
         (merge master-edn {:libs libs, :classpath cp})
         resolve-args (assoc :resolve-args resolve-args)
         classpath-args (assoc :classpath-args classpath-args))))))
=======
  (-> (make-classpath-roots lib-map paths classpath-args) join-classpath))
>>>>>>> e2a16ae8

;; Load extensions
(load "/clojure/tools/deps/alpha/extensions/maven")
(load "/clojure/tools/deps/alpha/extensions/local")
(load "/clojure/tools/deps/alpha/extensions/git")
(load "/clojure/tools/deps/alpha/extensions/deps")
(load "/clojure/tools/deps/alpha/extensions/pom")

(comment
  (require '[clojure.tools.deps.alpha.util.maven :as mvn])

  (def ex-svc (concurrent/new-executor 2))

  (expand-deps {'org.clojure/clojure {:mvn/version "1.9.0"}}
    nil nil {:mvn/repos mvn/standard-repos} ex-svc true)

  (expand-deps {'org.apache.xmlgraphics/batik-transcoder {:mvn/version "1.7"}}
               nil nil {:mvn/repos mvn/standard-repos} ex-svc true)

  (expand-deps {'org.clojure/clojure {:mvn/version "1.9.0"}
                'org.clojure/core.memoize {:mvn/version "0.5.8"}}
    nil nil {:mvn/repos mvn/standard-repos} ex-svc true)

  (expand-deps {'org.clojure/clojure {:mvn/version "1.9.0"}
                'org.clojure/clojurescript {:mvn/version "1.9.946"}
                'reagent/reagent {:mvn/version "0.6.0"}}
    nil nil {:mvn/repos mvn/standard-repos} ex-svc true)

  (expand-deps {'org.clojure/core.async {:mvn/version "0.3.426"}
                'reagent/reagent {:mvn/version "0.6.0"}}
    nil nil {:mvn/repos mvn/standard-repos} ex-svc true)

  (expand-deps {'org.clojure/tools.deps.alpha {:mvn/version "0.4.277"}}
    nil nil {:mvn/repos mvn/standard-repos} ex-svc true)

  (print-tree
    (resolve-deps {:deps {'org.clojure/clojure {:mvn/version "1.8.0"}
                          'org.clojure/core.memoize {:mvn/version "0.5.8"}}
                   :mvn/repos mvn/standard-repos} nil))

  (make-classpath
    (resolve-deps {:deps {'org.clojure/clojure {:mvn/version "1.9.0-alpha17"}
                          'org.clojure/core.memoize {:mvn/version "0.5.8"}}
                   :mvn/repos mvn/standard-repos} nil) ["src"] {:extra-paths ["test"]})

  (clojure.pprint/pprint
    (resolve-deps {:deps {'org.clojure/tools.analyzer.jvm {:mvn/version "0.6.9"}}
                   :mvn/repos mvn/standard-repos} nil))

  (clojure.pprint/pprint
    (resolve-deps {:deps {'cheshire/cheshire {:mvn/version "5.7.0"}}
                   :mvn/repos mvn/standard-repos} nil))

  ;; top deps win
  (clojure.pprint/pprint
    (resolve-deps {:deps {'org.clojure/clojure {:mvn/version "1.2.0"}
                          'cheshire/cheshire {:mvn/version "5.8.0"}}
                   :mvn/repos mvn/standard-repos} nil))

  ;; deps replacement
  (clojure.pprint/pprint
    (resolve-deps {:deps {'cheshire/cheshire {:mvn/version "5.8.0"}}
                   :mvn/repos mvn/standard-repos}
      {:deps {'org.clojure/tools.gitlibs {:mvn/version "0.2.64"}}}))

  ;; deps addition
  (clojure.pprint/pprint
    (resolve-deps {:deps {'cheshire/cheshire {:mvn/version "5.8.0"}}
                   :mvn/repos mvn/standard-repos}
      {:extra-deps {'org.clojure/tools.gitlibs {:mvn/version "0.2.64"}}}))

  ;; override-deps
  (make-classpath
    (resolve-deps
      {:deps {'org.clojure/core.memoize {:mvn/version "0.5.8"}}
       :mvn/repos mvn/standard-repos}
      {:override-deps {'org.clojure/clojure {:mvn/version "1.3.0"}}})
    ["src"] nil)

  (make-classpath
    (resolve-deps
      {:deps {'org.clojure/tools.deps.alpha {:mvn/version "0.1.40"}
              'org.clojure/clojure {:mvn/version "1.9.0-alpha17"}}
       :mvn/repos mvn/standard-repos} nil) nil nil)

  ;; extra paths
  (make-classpath
    (resolve-deps
      {:deps {'org.clojure/clojure {:mvn/version "1.10.0"}}
       :mvn/repos mvn/standard-repos} nil)
    ["src"]
    {:extra-paths ["extra"]})

  ;; classpath overrides
  (make-classpath
    (resolve-deps
      {:deps {'org.clojure/tools.deps.alpha {:mvn/version "0.1.40"}
              'org.clojure/clojure {:mvn/version "1.9.0-alpha17"}}
       :mvn/repos mvn/standard-repos} nil) nil
    '{:classpath-overrides {org.clojure/clojure "foo"}})

  (resolve-deps
    {:deps '{org.clojure/clojure {:mvn/version "1.9.0"}
             org.clojure/clojurescript {:mvn/version "1.9.946"}
             reagent/reagent {:mvn/version "0.6.0"}}
     :mvn/repos mvn/standard-repos}
    nil)

  ;; err case
  (resolve-deps {:deps {'bogus/bogus {:mvn/version "1.2.3"}}
                 :mvn/repos mvn/standard-repos} nil)

  (resolve-deps {:deps {'bogus/bogus "1.2.3"}
                 :mvn/repos mvn/standard-repos} nil)

  (require
    '[clojure.tools.deps.alpha.extensions.git]
    '[clojure.tools.deps.alpha.extensions.deps])

  (resolve-deps
    {:deps {'foo//bar {:git/url "https://github.com/clojure/core.async.git"
                       :sha "ecea2539a724a415b15e50f12815b4ab115cfd35"}}}
    nil)

  (require '[clojure.tools.deps.alpha.util.session :as session])
  (time
    (do
      (session/with-session
        (resolve-deps
          {:deps {'com.google.cloud/google-cloud-monitoring {:mvn/version "1.78.0"}}
           :mvn/repos (merge mvn/standard-repos
                        {"datomic-cloud" {:url "s3://datomic-releases-1fc2183a.s3-us-east-1.amazonaws.com/maven/releases"}})}
          nil))
      nil))

  )<|MERGE_RESOLUTION|>--- conflicted
+++ resolved
@@ -14,11 +14,8 @@
     [clojure.string :as str]
     [clojure.tools.deps.alpha.util.concurrent :as concurrent]
     [clojure.tools.deps.alpha.util.dir :as dir]
-<<<<<<< HEAD
     [clojure.tools.deps.alpha.util.io :as io]
     [clojure.tools.deps.alpha.util.session :as session]
-=======
->>>>>>> e2a16ae8
     [clojure.tools.deps.alpha.extensions :as ext]
     [clojure.walk :as walk])
   (:import
@@ -174,10 +171,10 @@
 
 (defn combine-aliases
   "Find, read, and combine alias maps identified by alias keywords from
-  a deps configuration into a single args map."
-  [deps alias-kws]
+  a deps edn map into a single args map."
+  [edn-map alias-kws]
   (->> alias-kws
-    (map #(get-in deps [:aliases %]))
+    (map #(get-in edn-map [:aliases %]))
     (apply merge-alias-maps)))
 
 (defn lib-location
@@ -432,27 +429,25 @@
     :extra-deps - a map from lib to coord of deps to add to the main deps
     :override-deps - a map from lib to coord of coord to use instead of those in the graph
     :default-deps - a map from lib to coord of deps to use if no coord specified
-
-  settings is an optional map of settings:
     :trace - boolean. If true, the returned lib map will have metadata with :trace log
-    :threads - int. If provided, sets the number of concurrent download threads
+    :threads - long. If provided, sets the number of concurrent download threads
 
   Returns a lib map (map of lib to coordinate chosen)."
+  {:arglists '([deps-map args-map])}
   ([deps-map args-map]
-    (resolve-deps deps-map args-map nil))
-  ([deps-map args-map settings]
-   (let [{:keys [extra-deps default-deps override-deps]} args-map
-         n (if-let [threads (:threads settings)]
-             (Long/parseLong threads)
-             concurrent/processors)
+   (let [{:keys [extra-deps default-deps override-deps threads trace]} args-map
+         n (or threads concurrent/processors)
          executor (concurrent/new-executor n)
          deps (merge (:deps deps-map) extra-deps)
          version-map (-> deps
                        (canonicalize-deps deps-map)
-                       (expand-deps default-deps override-deps deps-map executor (:trace settings)))
+                       (expand-deps default-deps override-deps deps-map executor trace))
          lib-map (lib-paths version-map)
          lib-map' (download-libs executor lib-map deps-map)]
-     (with-meta lib-map' (meta version-map)))))
+     (with-meta lib-map' (meta version-map))))
+  ;; deprecated arity, retained for backwards compatibility
+  ([deps-map args-map settings]
+   (resolve-deps deps-map (merge args-map settings))))
 
 (defn- make-tree
   [lib-map]
@@ -479,22 +474,30 @@
       (doseq [[lib coord] tree :when (-> coord :dependents nil?)]
         (print-node lib "")))))
 
-(defn- make-classpath-roots
-  "Takes a lib map, and a set of explicit paths. Extracts the paths for each chosen
-  lib coordinate, and assembles a classpath string using the system path separator.
-  The classpath-args is a map with keys that can be used to modify the classpath
-  building operation:
+(defn- chase-key
+  [aliases key]
+  (mapcat #(if (string? %) [% {:path-key key}] (chase-key aliases %))
+    (get aliases key)))
+
+(defn make-classpath-map
+  "Takes a merged deps edn map and a lib map. Extracts the paths for each chosen
+  lib coordinate, and assembles a classpath map. The classpath-args is a map with
+  keys that can be used to modify the classpath building operation:
 
     :extra-paths - extra classpath paths to add to the classpath
     :classpath-overrides - a map of lib to path, where path is used instead of the coord's paths
 
   Returns the classpath as a vector of string paths."
-  [lib-map paths {:keys [classpath-overrides extra-paths] :as classpath-args}]
-  (let [libs (merge-with (fn [coord path] (assoc coord :paths [path])) lib-map classpath-overrides)
-        lib-paths (mapcat :paths (vals libs))]
-    (remove str/blank? (concat extra-paths paths lib-paths))))
-
-(defn- join-classpath
+  [{:keys [paths aliases] :as deps-edn-map} lib-map {:keys [classpath-overrides extra-paths] :as classpath-args}]
+  (let [override-libs (merge-with (fn [coord path] (assoc coord :paths [path])) lib-map classpath-overrides)
+        lib-paths (reduce-kv (fn [lp lib {:keys [paths]}]
+                               (merge lp (zipmap paths (repeat {:lib-name lib}))))
+                    {} override-libs)
+        aliases' (assoc aliases :paths paths :extra-paths extra-paths)
+        paths (mapcat #(chase-key aliases' %) [:paths :extra-paths])]
+    (merge lib-paths (apply hash-map paths))))
+
+(defn join-classpath
   "Takes a coll of string classpath roots and creates a platform sensitive classpath"
   [roots]
   (str/join File/pathSeparator roots))
@@ -510,7 +513,6 @@
 
   Returns the classpath as a string."
   [lib-map paths classpath-args]
-<<<<<<< HEAD
   (-> (make-classpath-map {:paths paths} lib-map classpath-args) keys join-classpath))
 
 (defn tool
@@ -550,9 +552,6 @@
          (merge master-edn {:libs libs, :classpath cp})
          resolve-args (assoc :resolve-args resolve-args)
          classpath-args (assoc :classpath-args classpath-args))))))
-=======
-  (-> (make-classpath-roots lib-map paths classpath-args) join-classpath))
->>>>>>> e2a16ae8
 
 ;; Load extensions
 (load "/clojure/tools/deps/alpha/extensions/maven")
@@ -566,6 +565,14 @@
 
   (def ex-svc (concurrent/new-executor 2))
 
+  (calc-basis
+    {:mvn/repos mvn/standard-repos
+     :paths ["src" "test"]
+     :deps {'org.clojure/clojure {:mvn/version "1.9.0"}
+            'org.clojure/core.memoize {:mvn/version "0.5.8"}}
+     :aliases {:x {:extra-paths ["a" "b"]}}}
+    {:classpath-args {:extra-paths ["a" "b"]}})
+
   (expand-deps {'org.clojure/clojure {:mvn/version "1.9.0"}}
     nil nil {:mvn/repos mvn/standard-repos} ex-svc true)
 
@@ -593,10 +600,12 @@
                           'org.clojure/core.memoize {:mvn/version "0.5.8"}}
                    :mvn/repos mvn/standard-repos} nil))
 
-  (make-classpath
+  (make-classpath-map
+    {:paths ["src"]}
     (resolve-deps {:deps {'org.clojure/clojure {:mvn/version "1.9.0-alpha17"}
                           'org.clojure/core.memoize {:mvn/version "0.5.8"}}
-                   :mvn/repos mvn/standard-repos} nil) ["src"] {:extra-paths ["test"]})
+                   :mvn/repos mvn/standard-repos} nil)
+    {:extra-paths ["test"]})
 
   (clojure.pprint/pprint
     (resolve-deps {:deps {'org.clojure/tools.analyzer.jvm {:mvn/version "0.6.9"}}
@@ -625,33 +634,36 @@
       {:extra-deps {'org.clojure/tools.gitlibs {:mvn/version "0.2.64"}}}))
 
   ;; override-deps
-  (make-classpath
+  (make-classpath-map
+    {:paths ["src"]}
     (resolve-deps
       {:deps {'org.clojure/core.memoize {:mvn/version "0.5.8"}}
        :mvn/repos mvn/standard-repos}
       {:override-deps {'org.clojure/clojure {:mvn/version "1.3.0"}}})
-    ["src"] nil)
-
-  (make-classpath
+    nil)
+
+  (make-classpath-map
+    {:paths ["src"]}
     (resolve-deps
       {:deps {'org.clojure/tools.deps.alpha {:mvn/version "0.1.40"}
               'org.clojure/clojure {:mvn/version "1.9.0-alpha17"}}
-       :mvn/repos mvn/standard-repos} nil) nil nil)
+       :mvn/repos mvn/standard-repos} nil) nil)
 
   ;; extra paths
-  (make-classpath
+  (make-classpath-map
+    {:paths ["src"]}
     (resolve-deps
       {:deps {'org.clojure/clojure {:mvn/version "1.10.0"}}
        :mvn/repos mvn/standard-repos} nil)
-    ["src"]
     {:extra-paths ["extra"]})
 
   ;; classpath overrides
-  (make-classpath
+  (make-classpath-map
+    {}
     (resolve-deps
       {:deps {'org.clojure/tools.deps.alpha {:mvn/version "0.1.40"}
               'org.clojure/clojure {:mvn/version "1.9.0-alpha17"}}
-       :mvn/repos mvn/standard-repos} nil) nil
+       :mvn/repos mvn/standard-repos} nil)
     '{:classpath-overrides {org.clojure/clojure "foo"}})
 
   (resolve-deps
