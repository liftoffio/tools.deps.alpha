--- conflicted
+++ resolved
@@ -11,11 +11,7 @@
    org.apache.maven/maven-resolver-provider {:mvn/version "3.6.3"}
    org.apache.maven/maven-core {:mvn/version "3.6.3"}
    org.clojure/data.xml {:mvn/version "0.2.0-alpha6"}
-<<<<<<< HEAD
-   org.clojure/tools.gitlibs {:mvn/version "2.3.161"}
-=======
    org.clojure/tools.gitlibs {:mvn/version "2.3.167"}
->>>>>>> 7ddf92c2
    org.clojure/tools.cli {:mvn/version "1.0.206"}
    com.cognitect.aws/api {:mvn/version "0.8.505"}
    com.cognitect.aws/endpoints {:mvn/version "1.1.11.969"}
